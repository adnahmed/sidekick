(*
MSAT is free software, using the Apache license, see file LICENSE
Copyright 2016 Guillaume Bury
Copyright 2016 Simon Cruanes
*)

(** Interface for Solvers

    This modules defines the safe external interface for solvers.
    Solvers that implements this interface can be obtained using the [Make]
    functor in {!Solver} or {!Mcsolver}.
*)

type 'a printer = Format.formatter -> 'a -> unit

module type SAT_STATE = sig
  type lit
  (** Literals (signed boolean atoms) *)

  val eval : lit -> bool
  (** Returns the valuation of a lit in the current state
      of the sat solver.
      @raise UndecidedLit if the literal is not decided *)

  val eval_level : lit -> bool * int
  (** Return the current assignement of the literals, as well as its
      decision level. If the level is 0, then it is necessary for
      the literal to have this value; otherwise it is due to choices
      that can potentially be backtracked.
      @raise UndecidedLit if the literal is not decided *)

  val iter_trail : (lit -> unit) -> unit
  (** Iter through the lits in order of decision/propagation
      (starting from the first propagation, to the last propagation). *)
end

type 'form sat_state = (module SAT_STATE with type lit = 'form)
(** The type of values returned when the solver reaches a SAT state. *)

module type UNSAT_STATE = sig
  type lit
  type clause

  val unsat_conflict : unit -> clause
  (** Returns the unsat clause found at the toplevel *)

  val unsat_assumptions : unit -> lit Iter.t
  (** Subset of assumptions responsible for "unsat" *)
end

type ('lit, 'clause) unsat_state =
  (module UNSAT_STATE with type lit = 'lit
                       and type clause = 'clause)
(** The type of values returned when the solver reaches an UNSAT state. *)

type same_sign = bool
(** This type is used during the normalisation of lits.
    [true] means the literal stayed the same, [false] that its sign was flipped. *)

<<<<<<< HEAD
(** The type of reasons for propagations of a formula [f]. *)
type ('formula, 'proof) reason =
  | Consequence of (unit -> 'formula list * 'proof) [@@unboxed]
  (** [Consequence (l, p)] means that the formulas in [l] imply the propagated
      formula [f]. The proof should be a proof of the clause "[l] implies [f]".
=======
(** The type of reasons for propagations of a lit [f]. *)
type ('lit, 'proof) reason =
  | Consequence of (unit -> 'lit list * 'proof) [@@unboxed]
  (** [Consequence (l, p)] means that the lits in [l] imply the propagated
      lit [f]. The proof should be a proof of the clause "[l] implies [f]".
>>>>>>> 5505ece5

      invariant: in [Consequence (fun () -> l,p)], all elements of [l] must be true in
      the current trail.

      {b note} on lazyiness: the justification is suspended (using [unit -> …])
      to avoid potentially costly computations that might never be used
      if this literal is backtracked without participating in a conflict.
      Therefore the function that produces [(l,p)] needs only be safe in
      trails (partial models) that are conservative extensions of the current
      trail.
      If the theory isn't robust w.r.t. extensions of the trail (e.g. if
      its internal state undergoes significant changes),
      it can be easier to produce the explanation eagerly when
      propagating, and then use [Consequence (fun () -> expl, proof)] with
      the already produced [(expl,proof)] tuple.
  *)

type lbool = L_true | L_false | L_undefined
(** Valuation of an atom *)

module type ACTS = sig
  type lit
  type proof
  type dproof = proof -> unit

  val iter_assumptions: (lit -> unit) -> unit
  (** Traverse the new assumptions on the boolean trail. *)

  val eval_lit: lit -> lbool
  (** Obtain current value of the given literal *)

  val add_lit: ?default_pol:bool -> lit -> unit
  (** Map the given lit to an internal atom, which will be decided by the
      SAT solver. *)

  val add_clause: ?keep:bool -> lit list -> dproof -> unit
  (** Add a clause to the solver.
      @param keep if true, the clause will be kept by the solver.
        Otherwise the solver is allowed to GC the clause and propose this
        partial model again.
  *)

  val raise_conflict: lit list -> dproof -> 'b
  (** Raise a conflict, yielding control back to the solver.
      The list of atoms must be a valid theory lemma that is false in the
      current trail. *)

  val propagate: lit -> (lit, dproof) reason -> unit
  (** Propagate a lit, i.e. the theory can evaluate the lit to be true
      (see the definition of {!type:eval_res} *)

  val add_decision_lit: lit -> bool -> unit
  (** Ask the SAT solver to decide on the given lit with given sign
      before it can answer [SAT]. The order of decisions is still unspecified.
      Useful for theory combination. This will be undone on backtracking. *)
end

type ('lit, 'proof) acts =
  (module ACTS with type lit = 'lit
                and type proof = 'proof)
(** The type for a slice of assertions to assume/propagate in the theory. *)

exception No_proof

module type LIT = sig
  (** lits *)

  type t
  (** The type of atomic lits over terms. *)

  val equal : t -> t -> bool
  (** Equality over lits. *)

  val hash : t -> int
  (** Hashing function for lits. Should be such that two lits equal according
      to {!val:Expr_intf.S.equal} have the same hash. *)

  val pp : t printer
  (** Printing function used among other thing for debugging.  *)

  val neg : t -> t
  (** Formula negation *)

  val norm_sign : t -> t * same_sign
  (** Returns a 'normalized' form of the lit, possibly same_sign
      (in which case return [false]).
      [norm] must be so that [a] and [neg a] normalise to the same lit,
      but one returns [false] and the other [true]. *)
end

module type PROOF = Sidekick_core.SAT_PROOF

(** Signature for theories to be given to the CDCL(T) solver *)
module type PLUGIN_CDCL_T = sig
  type t
  (** The plugin state itself *)

  type lit
  module Lit : LIT with type t = lit

  type proof
  (** Proof storage/recording *)

  module Proof : PROOF
    with type t = proof
     and type lit = lit

  val push_level : t -> unit
  (** Create a new backtrack level *)

  val pop_levels : t -> int -> unit
  (** Pop [n] levels of the theory *)

  val partial_check : t -> (lit, proof) acts -> unit
  (** Assume the lits in the slice, possibly using the [slice]
      to push new lits to be propagated or to raising a conflict or to add
      new lemmas. *)

  val final_check : t -> (lit, proof) acts -> unit
  (** Called at the end of the search in case a model has been found.
      If no new clause is pushed, then proof search ends and "sat" is returned;
      if lemmas are added, search is resumed;
      if a conflict clause is added, search backtracks and then resumes. *)
end

(** Signature for pure SAT solvers *)
module type PLUGIN_SAT = sig
  type lit
  module Lit : LIT with type t = lit

  type proof
  module Proof : PROOF with type t = proof and type lit = lit
end

(** The external interface implemented by safe solvers, such as the one
    created by the {!Solver.Make} and {!Mcsolver.Make} functors. *)
module type S = sig
  (** {2 Internal modules}
      These are the internal modules used, you should probably not use them
      if you're not familiar with the internals of mSAT. *)

  type lit (** literals *)

  module Lit : LIT with type t = lit

  type clause

  type theory

  type proof
  (** A representation of a full proof *)

  type dproof = proof -> unit

  type solver
  (** The main solver type. *)

  type store
  (** Stores atoms, clauses, etc. *)

  module Clause : sig
    type t = clause
    val equal : t -> t -> bool

    module Tbl : Hashtbl.S with type key = t

    val pp : store -> t printer
    (** Print the clause *)

    val short_name : store -> t -> string
    (** Short name for a clause. Unspecified *)

    val n_atoms : store -> t -> int

    val lits_iter : store -> t -> lit Iter.t
    (** Literals of a clause *)

    val lits_a : store -> t -> lit array
    (** Atoms of a clause *)

    val lits_l : store -> t -> lit list
    (** List of atoms of a clause *)
  end

  module Proof : PROOF
    with type lit = lit
     and type t = proof
  (** A module to manipulate proofs. *)

  type t = solver
  (** Main solver type, containing all state for solving. *)

  val create :
    ?on_conflict:(t -> Clause.t -> unit) ->
    ?on_decision:(t -> lit -> unit) ->
    ?on_learnt:(t -> Clause.t -> unit) ->
    ?on_gc:(t -> lit array -> unit) ->
    ?stat:Stat.t ->
    ?size:[`Tiny|`Small|`Big] ->
    proof:Proof.t ->
    theory ->
    t
  (** Create new solver
      @param theory the theory
      @param the proof
      @param size the initial size of internal data structures. The bigger,
        the faster, but also the more RAM it uses. *)

  val theory : t -> theory
  (** Access the theory state *)

  val store : t -> store
  (** Store for the solver *)

  val stat : t -> Stat.t
  (** Statistics *)

  val proof : t -> proof
  (** Access the inner proof *)

  (** {2 Types} *)

  (** Result type for the solver *)
  type res =
    | Sat of lit sat_state (** Returned when the solver reaches SAT, with a model *)
    | Unsat of (lit,clause) unsat_state (** Returned when the solver reaches UNSAT, with a proof *)

  exception UndecidedLit
  (** Exception raised by the evaluating functions when a literal
      has not yet been assigned a value. *)

  (** {2 Base operations} *)

  val assume : t -> lit list list -> unit
  (** Add the list of clauses to the current set of assumptions.
      Modifies the sat solver state in place. *)

  val add_clause : t -> lit list -> dproof -> unit
  (** Lower level addition of clauses *)

  val add_input_clause : t -> lit list -> unit
  (** Like {!add_clause} but with the justification of being an input clause *)

  val add_clause_a : t -> lit array -> dproof -> unit
  (** Lower level addition of clauses *)

  val add_input_clause_a : t -> lit array -> unit
  (** Like {!add_clause_a} but with justification of being an input clause *)

  (* TODO: API to push/pop/clear assumptions from an inner vector *)

  val solve :
    ?assumptions:lit list ->
    t -> res
  (** Try and solves the current set of clauses.
      @param assumptions additional atomic assumptions to be temporarily added.
        The assumptions are just used for this call to [solve], they are
        not saved in the solver's state. *)

  val add_lit : t -> ?default_pol:bool -> lit -> unit
  (** Ensure the SAT solver handles this particular literal, ie add
      a boolean variable for it if it's not already there. *)

  val set_default_pol : t -> lit -> bool -> unit
  (** Set default polarity for the given boolean variable.
      Sign of the literal is ignored. *)

  val true_at_level0 : t -> lit -> bool
  (** [true_at_level0 a] returns [true] if [a] was proved at level0, i.e.
      it must hold in all models *)

  val eval_lit : t -> lit -> lbool
  (** Evaluate atom in current state *)
end
<|MERGE_RESOLUTION|>--- conflicted
+++ resolved
@@ -57,19 +57,11 @@
 (** This type is used during the normalisation of lits.
     [true] means the literal stayed the same, [false] that its sign was flipped. *)
 
-<<<<<<< HEAD
-(** The type of reasons for propagations of a formula [f]. *)
-type ('formula, 'proof) reason =
-  | Consequence of (unit -> 'formula list * 'proof) [@@unboxed]
-  (** [Consequence (l, p)] means that the formulas in [l] imply the propagated
-      formula [f]. The proof should be a proof of the clause "[l] implies [f]".
-=======
 (** The type of reasons for propagations of a lit [f]. *)
 type ('lit, 'proof) reason =
   | Consequence of (unit -> 'lit list * 'proof) [@@unboxed]
   (** [Consequence (l, p)] means that the lits in [l] imply the propagated
       lit [f]. The proof should be a proof of the clause "[l] implies [f]".
->>>>>>> 5505ece5
 
       invariant: in [Consequence (fun () -> l,p)], all elements of [l] must be true in
       the current trail.
